package com.blipblipcode.query

import com.blipblipcode.query.operator.Limit
import com.blipblipcode.query.operator.LogicalOperation
import com.blipblipcode.query.operator.LogicalType
import com.blipblipcode.query.operator.OrderBy
import com.blipblipcode.query.operator.SQLOperator

/**
 * Represents a SQL SELECT statement.
 * This class is used to construct and execute a SELECT query on a specified table.
 * It is constructed using the associated `QueryBuilder`.
 *
 * @property where The main WHERE clause of the query.
 * @property table The name of the table to select from.
 * @property operations A map of logical operations (AND, OR, etc.) to be appended to the WHERE clause.
 * @property fields The list of columns to be returned in the result set. Defaults to "*".
 */
class QuerySelect private constructor(
    private var where: SQLOperator<*>?,
    private val table: String,
    private val operations: LinkedHashMap<String, LogicalOperation>,
    private val fields: List<String>
) : Queryable {
    private var orderBy: OrderBy? = null
    private var limit: Limit? = null

    companion object {
        /**
         * Creates a new `QueryBuilder` instance for constructing a `QuerySelect` object.
         * @param table The name of the table to select from.
         * @return A new `QueryBuilder` instance.
         */
        fun builder(
            table: String
        ): QueryBuilder {
            return QueryBuilder(table, LinkedHashMap())
        }
    }

    /**
     * Removes a logical operation by its key.
     * @param key The key of the logical operation to remove.
     * @return The current `QuerySelect` instance for chaining.
     */
    fun remove(key: String): QuerySelect {
        operations.remove(key)
        return this
    }

    /**
     * Clears all logical operations and the main WHERE clause from the query.
     * @return The current `QuerySelect` instance for chaining.
     */
    fun clear(): QuerySelect {
        operations.clear()
        where = null
        return this
    }

    /**
     * Sets or replaces the main WHERE clause of the query.
     * @param operator The new SQL operator for the WHERE clause.
     * @return The current `QuerySelect` instance for chaining.
     */
    fun setWhere(operator: SQLOperator<*>): QuerySelect {
        where = operator
        return this
    }

    /**
     * Adds a logical operation to the WHERE clause.
     * @param key A unique key for the logical operation.
     * @param operation The logical operation to add.
     * @return The current `QuerySelect` instance for chaining.
     */
    fun addLogicalOperation(key: String, operation: LogicalOperation): QuerySelect {
        operations[key] = operation
        return this
    }

    /**
     * Returns a new `QuerySelect` instance with the specified fields.
     * @param newFields The names of the columns to select. If empty, selects all columns ("*").
     * @return A new `QuerySelect` instance with the updated fields.
     */
    fun setFields(vararg newFields: String): QuerySelect {
        val fieldList = if (newFields.isEmpty()) listOf("*") else newFields.toList()
        return QuerySelect(
            table = table,
            where = where,
            operations = operations,
            fields = fieldList
        ).apply {
            this.orderBy = this@QuerySelect.orderBy
            this.limit = this@QuerySelect.limit
        }
    }


    override fun getSqlOperators(): List<SQLOperator<*>> {
        return buildList {
            where?.let { add(it) }
            operations.values.forEach { add(it.operator) }
            orderBy?.let { add(it) }
            limit?.let { add(it) }
        }
    }

    override fun getTableName(): String {
        return table
    }

    override fun getSqlOperation(key: String): SQLOperator<*>? {
        return operations.get(key)?.operator
    }

    /**
     * Generates the SQL string for the SELECT statement.
     * @return The complete SELECT SQL query as a string.
     */
    override fun asSql(): String {
        val fieldStr = if (fields.isEmpty()) "*" else fields.joinToString(", ")
        val operationsStr = if (operations.isNotEmpty()) operations.values.joinToString(" ") { it.asString() } else ""
        return buildString {
            if (where == null) {
                append("SELECT $fieldStr FROM $table")
            }else{
                append("SELECT $fieldStr FROM $table WHERE ${where?.toSQLString()} $operationsStr".trim())
            }
<<<<<<< HEAD
            if (orderBy != null) {
                append(" ")
                append(orderBy!!.asString())
            }
            if (limit != null) {
                append(" ")
                append(limit!!.asString())
            }
        }
    }
    /**
     * Generates the SQL string for the SELECT statement.
     * @param predicate The predicate to filter the operators.
     * @return The complete SELECT SQL query as a string.
     */
    override fun asSql(predicate: ( SQLOperator<*>) -> Boolean): String {
        val fieldStr = if (fields.isEmpty()) "*" else fields.joinToString(", ")
        val operationsStr = if (operations.isNotEmpty()) operations.values.filter { predicate(it.operator) }.joinToString(" ") { it.asString() } else ""
        return buildString {
            if (where == null) {
                append("SELECT $fieldStr FROM $table")
            }else{
                append("SELECT $fieldStr FROM $table WHERE ${where?.toSQLString()} $operationsStr".trim())
            }
=======
>>>>>>> ef8c89e3
            if (orderBy != null) {
                append(" ")
                append(orderBy!!.asString())
            }
            if (limit != null) {
                append(" ")
                append(limit!!.asString())
            }
        }
    }

    /**
     * Appends an ORDER BY clause to the entire UNION query.
     * Note that in most SQL dialects, an ORDER BY clause can only be applied to the final result of a UNION, not to individual `SELECT` statements within it.
     *
     * @param operator A vararg of `[OrderBy]` objects specifying the columns and direction for sorting.
     * @return A new `QuerySelect` instance representing the UNION query with the added ORDER BY clause.
     */
    fun orderBy(operator: OrderBy?): Queryable {
        orderBy = operator
        return this
    }

    /**
     * Adds a LIMIT clause to the query to limit the number of rows returned.
     *
     * @param count The maximum number of rows to return.
     * @param offset The number of rows to skip before returning results (optional).
     * @return The current `QuerySelect` instance for chaining.
     */
    fun limit(count: Int, offset: Int? = null): QuerySelect {
        limit = Limit(count, offset)
        return this
    }

    /**
     * Adds a LIMIT clause to the query using a Limit object.
     *
     * @param limitOperator The Limit object specifying the limit parameters.
     * @return The current `QuerySelect` instance for chaining.
     */
    fun limit(limitOperator: Limit): QuerySelect {
        limit = limitOperator
        return this
    }

    fun getOrderBy(): OrderBy? {
        return this.orderBy
    }


    /**
     * A builder for creating `QuerySelect` instances.
     * This class provides a fluent API to construct a SELECT query.
     */
    class QueryBuilder internal constructor(
        private val table: String,
        private val operations: LinkedHashMap<String, LogicalOperation>
    ) {
        private var where: SQLOperator<*>? = null
        private var fields: List<String> = listOf("*")
        private var orderBy: OrderBy? = null
        private var limit: Limit? = null

        /**
         * Clears all logical operations and the main WHERE clause from the query.
         * @return The current `QuerySelect` instance for chaining.
         */
        fun clear(): QueryBuilder {
            operations.clear()
            where = null
            return this
        }

        /**
         * Adds an AND condition to the WHERE clause.
         * @param key A unique key for this condition.
         * @param operator The SQL operator for this condition.
         * @return The `QueryBuilder` instance for chaining.
         */
        fun and(key: String, operator: SQLOperator<*>): QueryBuilder {
            operations[key] = LogicalOperation(LogicalType.AND, operator)
            return this
        }
        /**
         * Adds an AND condition to the WHERE clause.
         * @param operator The SQL operator for this condition.
         * @return The `QueryBuilder` instance for chaining.
         */
        fun and(operator: SQLOperator<*>): QueryBuilder {
            operations[operator.column] = LogicalOperation(LogicalType.AND, operator)
            return this
        }

        /**
         * Adds an AND NOT logical operation to the query.
         * @param operator The SQL operator for this condition.
         * @return The `QueryBuilder` instance for chaining.
         */
        fun andNot(operator: SQLOperator<*>): QueryBuilder {
            operations[operator.column] = LogicalOperation(LogicalType.AND_NOT, operator)
            return this
        }

        /**
         * Adds an EXISTS logical operation to the query.
         * @param operator The SQL operator for this condition.
         * @return The `QueryBuilder` instance for chaining.
         */
        fun exists(operator: SQLOperator<*>): QueryBuilder {
            operations[operator.column] = LogicalOperation(LogicalType.EXISTS, operator)
            return this
        }

        /**
         * Adds a NOT logical operation to the query.
         * @param operator The SQL operator for this condition.
         * @return The `QueryBuilder` instance for chaining.
         */
        fun not(operator: SQLOperator<*>): QueryBuilder {
            operations[operator.column] = LogicalOperation(LogicalType.NOT, operator)
            return this
        }
        /**
         * Adds an OR condition to the WHERE clause.
         * @param key A unique key for this condition.
         * @param operator The SQL operator for this condition.
         * @return The `QueryBuilder` instance for chaining.
         */
        fun or(key: String, operator: SQLOperator<*>): QueryBuilder {
            operations[key] = LogicalOperation(LogicalType.OR, operator)
            return this
        }

        /**
         * Adds a LIKE condition to the WHERE clause.
         * @param key A unique key for this condition.
         * @param operator The SQL operator for this condition.
         * @return The `QueryBuilder` instance for chaining.
         */
        fun like(key: String, operator: SQLOperator.Like): QueryBuilder {
            operations[key] = LogicalOperation(LogicalType.AND, operator)
            return this
        }

        /**
         * Adds an ALL condition to the WHERE clause.
         * @param key A unique key for this condition.
         * @param operator The SQL operator for this condition.
         * @return The `QueryBuilder` instance for chaining.
         */
        fun all(key: String, operator: SQLOperator<*>): QueryBuilder {
            operations[key] = LogicalOperation(LogicalType.ALL, operator)
            return this
        }

        /**
         * Removes a condition by its key.
         * @param key The key of the condition to remove.
         * @return The `QueryBuilder` instance for chaining.
         */
        fun remove(key: String): QueryBuilder {
            operations.remove(key)
            return this
        }

        /**
         * Sets the main WHERE clause for the query.
         * @param operator The SQL operator for the WHERE clause.
         * @return The `QueryBuilder` instance for chaining.
         */
        fun where(operator: SQLOperator<*>): QueryBuilder {
            where = operator
            return this
        }

        /**
         * Sets the fields (columns) to be returned by the query.
         * @param newFields The names of the columns. If empty or not called, defaults to all columns ("*").
         * @return The `QueryBuilder` instance for chaining.
         */
        fun setFields(vararg newFields: String): QueryBuilder {
            fields = if (newFields.isEmpty()) listOf("*") else newFields.toList()
            return this
        }

        /**
         * Sets the ORDER BY clause for the query.
         * @param orderBy The OrderBy object specifying the column and direction for sorting.
         * @return The `QueryBuilder` instance for chaining.
         */
        fun orderBy(orderBy: OrderBy): QueryBuilder {
            this.orderBy = orderBy
            return this
        }
        fun getOrderBy(): OrderBy? {
            return this.orderBy
        }

        fun getOrderBy(): OrderBy? {
            return this.orderBy
        }

        /**
         * Sets a LIMIT clause for the query to limit the number of rows returned.
         * @param count The maximum number of rows to return.
         * @param offset The number of rows to skip before returning results (optional).
         * @return The `QueryBuilder` instance for chaining.
         */
        fun limit(count: Int, offset: Int? = null): QueryBuilder {
            this.limit = Limit(count, offset)
            return this
        }

        /**
         * Sets a LIMIT clause for the query using a Limit object.
         * @param limit The Limit object specifying the limit parameters.
         * @return The `QueryBuilder` instance for chaining.
         */
        fun limit(limit: Limit): QueryBuilder {
            this.limit = limit
            return this
        }

        /**
         * Builds the `QuerySelect` instance.
         * @return A new `QuerySelect` object.
         * @throws IllegalArgumentException if the WHERE clause is not set.
         */
        fun build(): QuerySelect {
            if(operations.isNotEmpty()){
                require(where != null) { "WHERE clause is required for QuerySelect" }
            }
            return QuerySelect(
                where = where,
                table = table,
                operations = LinkedHashMap(operations),
                fields = fields
            ).apply {
                this@apply.orderBy = this@QueryBuilder.orderBy
                this@apply.limit = this@QueryBuilder.limit
            }
        }
    }
}<|MERGE_RESOLUTION|>--- conflicted
+++ resolved
@@ -128,7 +128,6 @@
             }else{
                 append("SELECT $fieldStr FROM $table WHERE ${where?.toSQLString()} $operationsStr".trim())
             }
-<<<<<<< HEAD
             if (orderBy != null) {
                 append(" ")
                 append(orderBy!!.asString())
@@ -153,8 +152,6 @@
             }else{
                 append("SELECT $fieldStr FROM $table WHERE ${where?.toSQLString()} $operationsStr".trim())
             }
-=======
->>>>>>> ef8c89e3
             if (orderBy != null) {
                 append(" ")
                 append(orderBy!!.asString())
